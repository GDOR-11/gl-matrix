{
  "name": "gl-matrix",
  "description": "Javascript Matrix and Vector library for High Performance WebGL apps",
<<<<<<< HEAD
  "version": "2.2.1",
=======
  "version": "2.3.0",
>>>>>>> ced51657
  "main": "dist/gl-matrix.js",
  "homepage": "http://glmatrix.net",
  "bugs": {
    "url": "https://github.com/toji/gl-matrix/issues"
  },
  "repository": {
    "type": "git",
    "url": "https://github.com/toji/gl-matrix.git"
  },
  "contributors": [
    {
      "name": "Brandon Jones",
      "email": "tojiro@gmail.com"
    },
    {
      "name": "Colin MacKenzie IV",
      "email": "sinisterchipmunk@gmail.com"
    }
  ],
  "devDependencies" : {
    "covershot": "0.1.0",
    "node-jsmeter": "0.1.2",
    "jasmine-node": "1.2.2"
  },
  "license": "MIT"
}<|MERGE_RESOLUTION|>--- conflicted
+++ resolved
@@ -1,11 +1,7 @@
 {
   "name": "gl-matrix",
   "description": "Javascript Matrix and Vector library for High Performance WebGL apps",
-<<<<<<< HEAD
-  "version": "2.2.1",
-=======
   "version": "2.3.0",
->>>>>>> ced51657
   "main": "dist/gl-matrix.js",
   "homepage": "http://glmatrix.net",
   "bugs": {
